
<li>
    <a href="{{ url('/admin/dashboard') }}"><i class="pe-7s-display1"></i>dashboard</a>
</li>

<li>
    <a data-toggle="collapse" href="#operations_menu" class="menu operations_menu" aria-expanded="true">
        <h5>operations&nbsp;<b class="pe-7s-angle-right"></b></h5>
    </a>

    <div class="collapse" id="operations_menu" aria-expanded="true">
        <ul class="nav">
            <li><a href="{{ url('/admin/pireps') }}"><i class="pe-7s-cloud-upload"></i>flight reports
                    <span data-toggle="tooltip" title="3 New"
                          class="badge bg-light-blue pull-right">3</span>
                </a>
            </li>
            <li><a href="{{ url('/admin/flights') }}"><i class="pe-7s-vector"></i>flights</a></li>
            <li><a href="{{ url('/admin/aircraft') }}"><i class="pe-7s-plane"></i>fleet</a></li>
            <li><a href="{{ url('/admin/fares') }}"><i class="pe-7s-graph2"></i>fares</a></li>
            <li><a href="{{ url('/admin/finances') }}"><i class="pe-7s-display1"></i>finances</a></li>
        </ul>
    </div>
</li>

<li>
    <a data-toggle="collapse" href="#config_menu" class="menu config_menu" aria-expanded="true">
        <h5>config&nbsp;<b class="pe-7s-angle-right"></b></h5>
    </a>

    <div class="collapse" id="config_menu" aria-expanded="true">
        <ul class="nav">
            <li><a href="{{ url('/admin/airlines') }}"><i
                            class="pe-7s-paper-plane"></i>airlines</a></li>
            <li><a href="{{ url('/admin/airports') }}"><i
                            class="pe-7s-map-marker"></i>airports</a></li>
<<<<<<< HEAD
            <li><a href="{{ url('/admin/expenses') }}"><i class="pe-7s-cash"></i>expenses</a></li>
            <li><a href="{{ url('/admin/users') }}"><i class="pe-7s-users"></i>users</a></li>
            <li><a href="{{ url('/admin/ranks') }}"><i class="pe-7s-graph1"></i>ranks</a></li>
            <li><a href="{{ url('/admin/settings') }}"><i class="pe-7s-config"></i>settings</a></li>
=======
            <li><a href="{!! url('/admin/users') !!}"><i class="pe-7s-users"></i>users</a></li>
            <li><a href="{!! url('/admin/ranks') !!}"><i class="pe-7s-id"></i>ranks</a></li>
            <li><a href="{!! url('/admin/awards') !!}"><i class="pe-7s-diamond"></i>awards</a></li>
            <li><a href="{!! url('/admin/settings') !!}"><i class="pe-7s-id"></i>settings</a></li>
>>>>>>> 78724e98
        </ul>
    </div>
</li>

<li>
    <a data-toggle="collapse" href="#addons_menu" class="menu addons_menu" aria-expanded="true">
        <h5>addons&nbsp;<b class="pe-7s-angle-right"></b></h5>
    </a>

    <div class="collapse" id="addons_menu" aria-expanded="true">
        <ul class="nav">
            @foreach($moduleSvc->getAdminLinks() as &$link)
                <li><a href="{{ url($link['url']) }}"><i class="{{ $link['icon'] }}"></i>{{ $link['title'] }}</a></li>
            @endforeach
        </ul>
    </div>
</li>
<|MERGE_RESOLUTION|>--- conflicted
+++ resolved
@@ -34,17 +34,11 @@
                             class="pe-7s-paper-plane"></i>airlines</a></li>
             <li><a href="{{ url('/admin/airports') }}"><i
                             class="pe-7s-map-marker"></i>airports</a></li>
-<<<<<<< HEAD
             <li><a href="{{ url('/admin/expenses') }}"><i class="pe-7s-cash"></i>expenses</a></li>
             <li><a href="{{ url('/admin/users') }}"><i class="pe-7s-users"></i>users</a></li>
             <li><a href="{{ url('/admin/ranks') }}"><i class="pe-7s-graph1"></i>ranks</a></li>
+            <li><a href="{!! url('/admin/awards') !!}"><i class="pe-7s-diamond"></i>awards</a></li>
             <li><a href="{{ url('/admin/settings') }}"><i class="pe-7s-config"></i>settings</a></li>
-=======
-            <li><a href="{!! url('/admin/users') !!}"><i class="pe-7s-users"></i>users</a></li>
-            <li><a href="{!! url('/admin/ranks') !!}"><i class="pe-7s-id"></i>ranks</a></li>
-            <li><a href="{!! url('/admin/awards') !!}"><i class="pe-7s-diamond"></i>awards</a></li>
-            <li><a href="{!! url('/admin/settings') !!}"><i class="pe-7s-id"></i>settings</a></li>
->>>>>>> 78724e98
         </ul>
     </div>
 </li>
