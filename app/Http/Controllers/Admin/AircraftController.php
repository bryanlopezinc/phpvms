--- conflicted
+++ resolved
@@ -45,10 +45,7 @@
      * Display a listing of the Aircraft.
      * @param Request $request
      * @return \Illuminate\Contracts\View\Factory|\Illuminate\View\View
-<<<<<<< HEAD
      * @throws \Prettus\Repository\Exceptions\RepositoryException
-=======
->>>>>>> 5ecfc2d4
      */
     public function index(Request $request)
     {
